from __future__ import annotations

<<<<<<< HEAD
import sys
from pathlib import Path
from typing import Any, Dict, Optional
=======
import time
from typing import Any, Callable, Dict, Optional, TypeVar
>>>>>>> 3b019e09

import requests
from requests.auth import HTTPBasicAuth
from requests.exceptions import ConnectionError, Timeout

T = TypeVar("T")

MAX_RETRIES = 3
INITIAL_BACKOFF = 1.0
BACKOFF_MULTIPLIER = 2.0


def _with_retry(func: Callable[[], T], operation: str) -> T:
    last_error: Optional[Exception] = None
    backoff = INITIAL_BACKOFF

    for attempt in range(MAX_RETRIES):
        try:
            return func()
        except (ConnectionError, Timeout) as e:
            last_error = e
            if attempt < MAX_RETRIES - 1:
                time.sleep(backoff)
                backoff *= BACKOFF_MULTIPLIER
            continue

    raise ConnectionError(f"{operation}: {last_error}") from last_error

sys.path.insert(0, str(Path(__file__).resolve().parent.parent.parent))
from logging_config import get_logger

logger = get_logger("services.lndg_api")


class LNDgAPI:
    def __init__(self, base_url: str, username: Optional[str], password: Optional[str]) -> None:
        self._base_url = base_url.rstrip("/")
        self._auth = HTTPBasicAuth(username, password) if username and password else None
        logger.info(f"LNDg API inicializada: {self._base_url}")

    def list_channels(self) -> list[Dict[str, Any]]:
        url = f"{self._base_url}/api/channels/"
<<<<<<< HEAD
        params = {"is_open": "true", "is_active": "true"}
        results = []
        logger.debug("Listando canais do LNDg")
        while url:
            try:
                resp = requests.get(url, params=params, auth=self._auth, timeout=20)
                resp.raise_for_status()
                data = resp.json()
                if isinstance(data, dict) and "results" in data:
                    results.extend(data["results"])
                    url = data.get("next")
                    params = {}
                elif isinstance(data, list):
                    results.extend(data)
                    url = None
                else:
                    logger.error(f"Resposta inesperada do LNDg: {data}")
                    raise RuntimeError(f"Unexpected LNDg response: {data}")
            except requests.RequestException as e:
                logger.error(f"Erro ao listar canais do LNDg: {e}")
                raise
        logger.debug(f"Canais listados: {len(results)} canais")
=======
        params: Dict[str, str] = {"is_open": "true", "is_active": "true"}
        results: list[Dict[str, Any]] = []

        while url:
            def fetch() -> requests.Response:
                return requests.get(url, params=params, auth=self._auth, timeout=20)

            resp = _with_retry(fetch, f"list_channels GET {url}")
            resp.raise_for_status()
            data = resp.json()

            if isinstance(data, dict) and "results" in data:
                results.extend(data["results"])
                url = data.get("next")
                params = {}  # already encoded in next
            elif isinstance(data, list):
                results.extend(data)
                url = None
            else:
                raise RuntimeError(f"Unexpected LNDg response: {data}")
>>>>>>> 3b019e09
        return results

    def update_channel(self, chan_id: str, payload: Dict[str, Any]) -> None:
        url = f"{self._base_url}/api/channels/{chan_id}/"
<<<<<<< HEAD
        logger.debug(f"Atualizando canal {chan_id}: {payload}")
        try:
            resp = requests.put(url, json=payload, auth=self._auth, timeout=20)
            if 200 <= resp.status_code < 300:
                logger.info(f"Canal {chan_id} atualizado com sucesso")
                return
            if resp.status_code in (400, 405):
                resp = requests.patch(url, json=payload, auth=self._auth, timeout=20)
                resp.raise_for_status()
                logger.info(f"Canal {chan_id} atualizado via PATCH")
                return
=======

        def put_request() -> requests.Response:
            return requests.put(url, json=payload, auth=self._auth, timeout=20)

        resp = _with_retry(put_request, f"update_channel PUT {url}")

        if 200 <= resp.status_code < 300:
            return
        if resp.status_code in (400, 405):
            def patch_request() -> requests.Response:
                return requests.patch(url, json=payload, auth=self._auth, timeout=20)

            resp = _with_retry(patch_request, f"update_channel PATCH {url}")
>>>>>>> 3b019e09
            resp.raise_for_status()
        except requests.RequestException as e:
            logger.error(f"Erro ao atualizar canal {chan_id}: {e}")
            raise<|MERGE_RESOLUTION|>--- conflicted
+++ resolved
@@ -1,13 +1,8 @@
 from __future__ import annotations
 
-<<<<<<< HEAD
 import sys
 from pathlib import Path
 from typing import Any, Dict, Optional
-=======
-import time
-from typing import Any, Callable, Dict, Optional, TypeVar
->>>>>>> 3b019e09
 
 import requests
 from requests.auth import HTTPBasicAuth
@@ -50,7 +45,6 @@
 
     def list_channels(self) -> list[Dict[str, Any]]:
         url = f"{self._base_url}/api/channels/"
-<<<<<<< HEAD
         params = {"is_open": "true", "is_active": "true"}
         results = []
         logger.debug("Listando canais do LNDg")
@@ -73,33 +67,10 @@
                 logger.error(f"Erro ao listar canais do LNDg: {e}")
                 raise
         logger.debug(f"Canais listados: {len(results)} canais")
-=======
-        params: Dict[str, str] = {"is_open": "true", "is_active": "true"}
-        results: list[Dict[str, Any]] = []
-
-        while url:
-            def fetch() -> requests.Response:
-                return requests.get(url, params=params, auth=self._auth, timeout=20)
-
-            resp = _with_retry(fetch, f"list_channels GET {url}")
-            resp.raise_for_status()
-            data = resp.json()
-
-            if isinstance(data, dict) and "results" in data:
-                results.extend(data["results"])
-                url = data.get("next")
-                params = {}  # already encoded in next
-            elif isinstance(data, list):
-                results.extend(data)
-                url = None
-            else:
-                raise RuntimeError(f"Unexpected LNDg response: {data}")
->>>>>>> 3b019e09
         return results
 
     def update_channel(self, chan_id: str, payload: Dict[str, Any]) -> None:
         url = f"{self._base_url}/api/channels/{chan_id}/"
-<<<<<<< HEAD
         logger.debug(f"Atualizando canal {chan_id}: {payload}")
         try:
             resp = requests.put(url, json=payload, auth=self._auth, timeout=20)
@@ -111,21 +82,6 @@
                 resp.raise_for_status()
                 logger.info(f"Canal {chan_id} atualizado via PATCH")
                 return
-=======
-
-        def put_request() -> requests.Response:
-            return requests.put(url, json=payload, auth=self._auth, timeout=20)
-
-        resp = _with_retry(put_request, f"update_channel PUT {url}")
-
-        if 200 <= resp.status_code < 300:
-            return
-        if resp.status_code in (400, 405):
-            def patch_request() -> requests.Response:
-                return requests.patch(url, json=payload, auth=self._auth, timeout=20)
-
-            resp = _with_retry(patch_request, f"update_channel PATCH {url}")
->>>>>>> 3b019e09
             resp.raise_for_status()
         except requests.RequestException as e:
             logger.error(f"Erro ao atualizar canal {chan_id}: {e}")
